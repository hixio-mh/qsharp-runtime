--- conflicted
+++ resolved
@@ -164,7 +164,6 @@
 
     void flush() const
     {
-<<<<<<< HEAD
         unsigned fusedSpan = 4;
         auto clusters = make_clusters(fusedSpan, gatelist_);
         gatelist_.clear();
@@ -181,22 +180,6 @@
                     }
                     else {
                         fused_.apply_controlled(wfn_, gate.get_mat(), cs, gate.get_target());
-=======
-        // logic to reorder
-        Fusion fg = fused_.get_fusedgates();
-        auto itemsToFuse = fg.get_items();
-        auto ctrlSet = fg.get_ctrl_set();
-        // getting all qubits to move to lower end of the wfn
-        if (!itemsToFuse.empty()) {
-            std::vector<unsigned> unionOfAllQubitsInUse;
-            std::unordered_set<unsigned> indicesSet; //set is introduced to guard against duplicate insertion and maintianing original order
-            for (int i = 0; i < itemsToFuse.size(); i++) {
-                auto tempIndices = itemsToFuse[i].get_indices();
-                for (unsigned j = 0; j < tempIndices.size(); j++) {
-                    if (indicesSet.count(tempIndices[j]) == 0) {
-                        unionOfAllQubitsInUse.push_back(tempIndices[j]);
-                        indicesSet.insert(tempIndices[j]);
->>>>>>> 07bbb872
                     }
                 }
                 //logic to reorder
@@ -235,20 +218,28 @@
                     for (unsigned i = 0; i < unionOfAllQubitsInUse.size(); i++) {
                         old2newDict[unionOfAllQubitsInUse[i]] = indexLocs[i];
                     }
-
-                    for (int i = 0; i < itemsToFuse.size(); i++) {
-                        itemsToFuse[i].set_idx(old2newDict);
-                    }
-                    fg.set_items(std::move(itemsToFuse));
-                    fg.update_target_set(old2newDict);
-                    fg.set_ctrl_set(old2newDict);
-                    fused_.set_fusedgates(fg);
-                }
-<<<<<<< HEAD
-
-                fused_.flush(wfn_);
-            }
-=======
+        // logic to reorder
+        Fusion fg = fused_.get_fusedgates();
+        auto itemsToFuse = fg.get_items();
+        auto ctrlSet = fg.get_ctrl_set();
+        // getting all qubits to move to lower end of the wfn
+        if (!itemsToFuse.empty()) {
+            std::vector<unsigned> unionOfAllQubitsInUse;
+            std::unordered_set<unsigned> indicesSet; //set is introduced to guard against duplicate insertion and maintianing original order
+            for (int i = 0; i < itemsToFuse.size(); i++) {
+                auto tempIndices = itemsToFuse[i].get_indices();
+                for (unsigned j = 0; j < tempIndices.size(); j++) {
+                    if (indicesSet.count(tempIndices[j]) == 0) {
+                        unionOfAllQubitsInUse.push_back(tempIndices[j]);
+                        indicesSet.insert(tempIndices[j]);
+                    }
+                }
+            }
+            for (auto it = ctrlSet.begin(); it != ctrlSet.end(); ++it) {
+                if (indicesSet.count(*it) == 0) {
+                    unionOfAllQubitsInUse.push_back(*it);
+                    indicesSet.insert(*it);
+                }
             }
             // performing reorder
             std::vector<qubit_t> indexLocs = qubits(unionOfAllQubitsInUse);
@@ -271,7 +262,21 @@
             fg.remap_target_set(old2newDict);
             fg.remap_ctrl_set(old2newDict);
             fused_.set_fusedgates(fg);
->>>>>>> 07bbb872
+        }
+        
+        fused_.flush(wfn_);
+    }
+                    for (int i = 0; i < itemsToFuse.size(); i++) {
+                        itemsToFuse[i].set_idx(old2newDict);
+                    }
+                    fg.set_items(std::move(itemsToFuse));
+                    fg.update_target_set(old2newDict);
+                    fg.set_ctrl_set(old2newDict);
+                    fused_.set_fusedgates(fg);
+                }
+
+                fused_.flush(wfn_);
+            }
         }
     }
 
@@ -492,7 +497,6 @@
     void apply(Gate const& g)
     {
         //check flush condition
-<<<<<<< HEAD
         std::vector<qubit_t> cs;
         GateWrapper gateApplied = GateWrapper(cs, g.qubit(), g.matrix());
         gatelist_.push_back(gateApplied);
@@ -503,12 +507,6 @@
             flush();
         }
         fused_.apply(wfn_, g.matrix(), g.qubit());*/
-=======
-        if (fused_.shouldFlush(wfn_, std::vector<qubit_t>{}, g.qubit())) {
-            flush();
-        }
-        fused_.apply(wfn_, g.matrix(), g.qubit());
->>>>>>> 07bbb872
     }
 
     /// generic application of a multiply controlled gate
@@ -516,7 +514,6 @@
     void apply_controlled(std::vector<qubit_t> cs, Gate const& g)
     {
         std::vector<qubit_t> pcs = qubits(cs);
-<<<<<<< HEAD
         GateWrapper gateApplied = GateWrapper(cs, g.qubit(), g.matrix());
         gatelist_.push_back(gateApplied);
         if (gatelist_.size() > 50) {
@@ -527,12 +524,6 @@
             flush();
         }
         fused_.apply_controlled(wfn_, g.matrix(), cs, g.qubit());*/
-=======
-        if (fused_.shouldFlush(wfn_, cs, g.qubit())) {
-            flush();
-        }
-        fused_.apply_controlled(wfn_, g.matrix(), cs, g.qubit());
->>>>>>> 07bbb872
     }
 
     /// generic application of a controlled gate
