--- conflicted
+++ resolved
@@ -23,11 +23,7 @@
             this.logger = logger;
         }
 
-<<<<<<< HEAD
-        public async Task GenerateExecutableAsync(FileInfo driverFile, FileInfo bytecodeFile, DirectoryInfo libraryDirectory, FileInfo executableFile)
-=======
         public Task GenerateExecutableAsync(FileInfo executableFile, DirectoryInfo sourceDirectory, DirectoryInfo libraryDirectory, DirectoryInfo includeDirectory)
->>>>>>> ef1a2f8e
         {
             logger.LogInfo("Generating executable.");
             string[] inputFiles = { driverFile.FullName, bytecodeFile.FullName };
